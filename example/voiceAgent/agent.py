--- conflicted
+++ resolved
@@ -194,14 +194,10 @@
             self.is_speaking = False
     
     async def execute_function(self, call_id: str, function_name: str, arguments: dict):
-<<<<<<< HEAD
-        func = self.tools_registry[function_name]
-        result = func(arguments)
-        print(f"✅ [Result: {result.get('message', result)}]")
-=======
+
         try:
             # Check if function exists in registry
-            if function_name not in TOOLS_REGISTRY:
+            if function_name not in self.tools_registry:
                 error_msg = f"Function '{function_name}' not found in tools registry"
                 print(f"❌ [Function Error: {error_msg}]")
                 result = {"error": error_msg, "function_name": function_name}
@@ -221,7 +217,6 @@
                 "arguments": arguments,
                 "exception_type": type(e).__name__
             }
->>>>>>> 7e8af410
         
         # Always send response back to API, even on error
         try:
