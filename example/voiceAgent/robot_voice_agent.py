import sys
import asyncio
import os
import time
import random
sys.path.insert(0, '../..')
from booster_robotics_sdk_python import B1LocoClient, ChannelFactory, RobotMode, B1HandIndex, Position, Orientation, Posture, DexterousFingerParameter, GripperMotionParameter, GripperControlMode, Frame, Transform, GetModeResponse
from dotenv import load_dotenv
from agent import VoiceAgent
from robot_tools import ROBOT_TOOLS_REGISTRY, ROBOT_TOOLS_DEFINITIONS, set_robot_client

def hand_rock(client: B1LocoClient):
    finger_params = []
    for i in range(6):
        finger_param = DexterousFingerParameter()
        finger_param.seq = 5 if i == 5 else i
        finger_param.angle = 0
        finger_param.force = 200
        finger_param.speed = 800
        finger_params.append(finger_param)
    client.ControlDexterousHand(finger_params, B1HandIndex.kRightHand)

def hand_scissor(client: B1LocoClient):
    angles = [0, 0, 1000, 1000, 0, 0]
    finger_params = []
    for i, angle in enumerate(angles):
        finger_param = DexterousFingerParameter()
        finger_param.seq = 5 if i == 5 else i
        finger_param.angle = angle
        finger_param.force = 200
        finger_param.speed = 800
        finger_params.append(finger_param)
    client.ControlDexterousHand(finger_params, B1HandIndex.kRightHand)

<<<<<<< HEAD
def hand_paper(client: B1LocoClient):
    finger_params = []
    for i in range(6):
        finger_param = DexterousFingerParameter()
        finger_param.seq = 5 if i == 5 else i
        finger_param.angle = 1000
        finger_param.force = 200
        finger_param.speed = 800
        finger_params.append(finger_param)
    client.ControlDexterousHand(finger_params, B1HandIndex.kRightHand)

def hand_ok(client: B1LocoClient):
    angles = [1000, 1000, 1000, 500, 400, 350]
    finger_params = []
    for i, angle in enumerate(angles):
        finger_param = DexterousFingerParameter()
        finger_param.seq = 5 if i == 5 else i
        finger_param.angle = angle
        finger_param.force = 200
        finger_param.speed = 800
        finger_params.append(finger_param)
    client.ControlDexterousHand(finger_params, B1HandIndex.kRightHand)

def celebration_sequence(client: B1LocoClient):
    left_posture = Posture()
    left_posture.position = Position(0.3, 0.3, 0.4)
    left_posture.orientation = Orientation(0.0, 0.0, 0.0)
    client.MoveHandEndEffector(left_posture, 1000, B1HandIndex.kLeftHand)
    
    right_posture = Posture()
    right_posture.position = Position(0.3, -0.3, 0.4)
    right_posture.orientation = Orientation(0.0, 0.0, 0.0)
    client.MoveHandEndEffector(right_posture, 1000, B1HandIndex.kRightHand)
    
    time.sleep(1.0)
    client.Move(0.8, 0.0, 0.0)
    time.sleep(1.0)
    client.Move(0.0, 0.0, 0.0)

async def keyboard_control_loop(client: B1LocoClient):
    x, y, z, yaw, pitch = 0.0, 0.0, 0.0, 0.0, 0.0
=======
    def test_audio_device(self, device_index: int, is_input: bool = True) -> bool:
        """Test if an audio device can be opened successfully"""
        try:
            # First try the preferred rate
            preferred_rate = self.input_sample_rate if is_input else self.output_sample_rate
            
            # Get device info to check max channels
            device_info = self.audio.get_device_info_by_index(device_index)
            max_channels = device_info['maxInputChannels'] if is_input else device_info['maxOutputChannels']
            
            # Try different channel counts if 1 channel doesn't work
            for test_channels in [1, 2, max_channels]:
                if test_channels <= max_channels:
                    try:
                        kwargs = {
                            'format': FORMAT,
                            'channels': test_channels,
                            'rate': preferred_rate,
                            'frames_per_buffer': CHUNK
                        }
                        
                        if is_input:
                            kwargs['input'] = True
                            kwargs['input_device_index'] = device_index
                        else:
                            kwargs['output'] = True
                            kwargs['output_device_index'] = device_index
                        
                        test_stream = self.audio.open(**kwargs)
                        test_stream.close()
                        return True
                    except Exception:
                        continue
            return False
        except Exception as e:
            # If preferred rate fails, try device's default rate with different channel counts
            try:
                device_info = self.audio.get_device_info_by_index(device_index)
                default_rate = int(device_info['defaultSampleRate'])
                max_channels = device_info['maxInputChannels'] if is_input else device_info['maxOutputChannels']
                
                # Try different channel counts with default rate
                for test_channels in [1, 2, max_channels]:
                    if test_channels <= max_channels:
                        try:
                            kwargs = {
                                'format': FORMAT,
                                'channels': test_channels,
                                'rate': default_rate,
                                'frames_per_buffer': CHUNK
                            }
                            
                            if is_input:
                                kwargs['input'] = True
                                kwargs['input_device_index'] = device_index
                            else:
                                kwargs['output'] = True
                                kwargs['output_device_index'] = device_index
                            
                            test_stream = self.audio.open(**kwargs)
                            test_stream.close()
                            return True
                        except Exception:
                            continue
                return False
            except Exception as e2:
                print(f"Device {device_index} test failed: {e2}")
                return False
    
    def find_best_audio_devices(self):
        """Find the best working audio devices for the robot"""
        print("Finding best audio devices...")
        
        # Test output devices (speakers)
        output_candidates = [0, 38, 33]  # USB Audio, default, pulse
        self.output_device_index = None
        self.output_sample_rate = 24000  # Default
        
        for device_id in output_candidates:
            print(f"Testing output device {device_id}...")
            supported_rates, default_rate = self.get_device_supported_rates(device_id, is_input=False)
            print(f"  Supported rates: {supported_rates}")
            print(f"  Default rate: {default_rate}")
            
            # Try to use 24kHz first, then fall back to device default
            if 24000 in supported_rates:
                self.output_sample_rate = 24000
                self.output_device_index = device_id
                print(f"✓ Selected output device {device_id} at 24kHz")
                break
            elif default_rate in supported_rates:
                self.output_sample_rate = default_rate
                self.output_device_index = device_id
                print(f"✓ Selected output device {device_id} at {default_rate}Hz")
                break
        
        if self.output_device_index is None:
            raise Exception("No working audio output device found!")
        
        # Test input devices (microphone)
        input_candidates = [33, 27, 0]  # pulse, default, USB mic
        self.input_device_index = None
        self.input_sample_rate = 24000  # Default
        
        for device_id in input_candidates:
            print(f"Testing input device {device_id}...")
            supported_rates, default_rate = self.get_device_supported_rates(device_id, is_input=True)
            print(f"  Supported rates: {supported_rates}")
            print(f"  Default rate: {default_rate}")
            
            # Try to use 24kHz first, then fall back to device default
            if 24000 in supported_rates:
                self.input_sample_rate = 24000
                self.input_device_index = device_id
                print(f"✓ Selected input device {device_id} at 24kHz")
                break
            elif default_rate in supported_rates:
                self.input_sample_rate = default_rate
                self.input_device_index = device_id
                print(f"✓ Selected input device {device_id} at {default_rate}Hz")
                break
        
        if self.input_device_index is None:
            raise Exception("No working audio input device found!")
        
        print(f"\nFinal configuration:")
        print(f"  Output: Device {self.output_device_index} at {self.output_sample_rate}Hz")
        print(f"  Input: Device {self.input_device_index} at {self.input_sample_rate}Hz")
    
    def resample_audio(self, audio_data, from_rate, to_rate):
        """Resample audio data from one sample rate to another"""
        if from_rate == to_rate:
            return audio_data
        
        # Convert bytes to numpy array
        audio_array = np.frombuffer(audio_data, dtype=np.int16)
        
        # Calculate resampling ratio
        ratio = to_rate / from_rate
        
        # Resample using scipy
        resampled = signal.resample(audio_array, int(len(audio_array) * ratio))
        
        # Convert back to int16 and bytes
        resampled_int16 = resampled.astype(np.int16)
        return resampled_int16.tobytes()
    
    def needs_resampling(self):
        """Check if we need sample rate conversion"""
        return (self.input_sample_rate != 24000 or self.output_sample_rate != 24000)
    
    def init_audio(self):
        """Initialize audio streams with robot's audio devices"""
        print("Initializing audio streams...")
        
        # Find best devices if not specified
        if self.output_device_index is None or self.input_device_index is None:
            self.find_best_audio_devices()
        
        # Initialize input stream (microphone)
        input_kwargs = {
            'format': FORMAT,
            'channels': CHANNELS,
            'rate': self.input_sample_rate,
            'input': True,
            'frames_per_buffer': CHUNK
        }
        
        if self.input_device_index is not None:
            input_kwargs['input_device_index'] = self.input_device_index
            print(f"Using audio input device {self.input_device_index}")
        else:
            print("Using default audio input device")
        
        try:
            self.input_stream = self.audio.open(**input_kwargs)
            print("✓ Input stream initialized")
        except Exception as e:
            print(f"Failed to initialize audio input: {e}")
            raise
        
        # Initialize output stream (robot's speakers)
        output_kwargs = {
            'format': FORMAT,
            'channels': CHANNELS,
            'rate': self.output_sample_rate,
            'output': True,
            'frames_per_buffer': CHUNK
        }
        
        if self.output_device_index is not None:
            output_kwargs['output_device_index'] = self.output_device_index
            print(f"Using audio output device {self.output_device_index}")
        else:
            print("Using default audio output device")
        
        try:
            self.output_stream = self.audio.open(**output_kwargs)
            print("✓ Output stream initialized")
            print("Audio streams initialized successfully!")
        except Exception as e:
            print(f"Failed to initialize audio output: {e}")
            raise
        
    async def send_audio(self):
        """Capture audio from microphone and send to API"""
        try:
            chunk_count = 0
            volume_history = []
            consecutive_errors = 0
            max_consecutive_errors = 10
            
            print("🎤 Starting audio capture monitoring...")
            print("📊 Audio Level Monitor (speak to see levels change):")
            print("   Level: ████████████████████ (0-100)")
            print("   " + "="*50)
            
            while self.is_running:
                try:
                    # Read audio from microphone with timeout handling
                    audio_data = self.input_stream.read(CHUNK, exception_on_overflow=False)
                    
                    # Check if audio has any significant volume (not just silence)
                    audio_array = np.frombuffer(audio_data, dtype=np.int16)
                    volume = np.sqrt(np.mean(audio_array**2))
                    
                    # Normalize to 0-100 scale
                    normalized_volume = min(100, (volume / 32767) * 100)
                    
                    # Add to history for smoothing
                    volume_history.append(normalized_volume)
                    if len(volume_history) > 10:
                        volume_history.pop(0)
                    
                    # Calculate smoothed volume
                    smoothed_volume = np.mean(volume_history)
                    
                    # Create visual bar
                    bar_length = int(smoothed_volume / 5)  # 20 chars max
                    bar = "█" * bar_length + "░" * (20 - bar_length)
                    
                    # Show level every 10 chunks to avoid spam
                    if chunk_count % 10 == 0:
                        print(f"\r   Level: {bar} ({smoothed_volume:5.1f})", end="", flush=True)
                    
                    # Debug: Print when we detect significant audio input
                    if volume > 100:  # Threshold for detecting speech
                        print(f"\n🎤 SPEECH DETECTED: Volume={volume:.0f}, Chunk={chunk_count}")
                    
                    # Resample if needed
                    if self.needs_resampling() and self.input_sample_rate != 24000:
                        try:
                            audio_data = self.resample_audio(audio_data, self.input_sample_rate, 24000)
                        except Exception as resample_error:
                            print(f"\n⚠️ Resampling error: {resample_error}")
                            continue
                    
                    # Encode to base64
                    try:
                        audio_b64 = base64.b64encode(audio_data).decode('utf-8')
                    except Exception as encode_error:
                        print(f"\n⚠️ Base64 encoding error: {encode_error}")
                        continue
                    
                    # Send to API
                    try:
                        message = {
                            "type": "input_audio_buffer.append",
                            "audio": audio_b64
                        }
                        await self.ws.send(json.dumps(message))
                        chunk_count += 1
                        consecutive_errors = 0  # Reset error counter on success
                    except Exception as send_error:
                        consecutive_errors += 1
                        print(f"\n⚠️ WebSocket send error: {send_error}")
                        if consecutive_errors >= max_consecutive_errors:
                            print(f"❌ Too many consecutive send errors ({consecutive_errors}), stopping audio capture")
                            break
                        await asyncio.sleep(0.1)
                        continue
                    
                except Exception as read_error:
                    consecutive_errors += 1
                    if "Input overflowed" in str(read_error):
                        # This is normal, just continue
                        consecutive_errors = 0
                        continue
                    else:
                        print(f"\n⚠️ Microphone read error: {read_error}")
                        if consecutive_errors >= max_consecutive_errors:
                            print(f"❌ Too many consecutive read errors ({consecutive_errors}), stopping audio capture")
                            break
                        # Add a small delay before retrying
                        await asyncio.sleep(0.1)
                        continue
                
                # Small delay to prevent overwhelming the API
                await asyncio.sleep(0.01)
                
        except Exception as e:
            print(f"❌ Critical error in send_audio: {e}")
            print("🔄 Attempting to recover...")
            # Try to recover by reinitializing audio
            try:
                if self.input_stream:
                    self.input_stream.stop_stream()
                    self.input_stream.close()
                self.init_audio()
                print("✅ Audio recovery successful")
            except Exception as recovery_error:
                print(f"❌ Audio recovery failed: {recovery_error}")
                self.is_running = False
>>>>>>> 7e8af410
    
    while True:
        await asyncio.sleep(0.01)
        input_cmd = await asyncio.to_thread(input)
        input_cmd = input_cmd.strip()
        
<<<<<<< HEAD
        if not input_cmd:
            continue
=======
        self.playback_thread = threading.Thread(target=playback_worker, daemon=True)
        self.playback_thread.start()
    
    async def receive_audio(self):
        """Receive audio from API and add to playback buffer"""
        try:
            message_count = 0
            consecutive_errors = 0
            max_consecutive_errors = 5
            
            async for message in self.ws:
                try:
                    data = json.loads(message)
                    message_count += 1
                    consecutive_errors = 0  # Reset error counter on success
                    
                    # Debug: Print all message types we receive
                    msg_type = data.get("type", "unknown")
                    print(f"📡 WEBSOCKET: Received {msg_type} (message #{message_count})")
                    
                    if data.get("type") == "response.audio.delta":
                        # Decode base64 audio
                        try:
                            audio_b64 = data["audio"]
                            audio_data = base64.b64decode(audio_b64)
                            
                            # Add to playback buffer
                            with self.buffer_lock:
                                self.output_buffer.append(audio_data)
                            
                            print(f"🎵 AUDIO RECEIVED: Added {len(audio_data)} bytes to playback buffer")
                        except Exception as audio_error:
                            print(f"⚠️ Audio processing error: {audio_error}")
                            continue
                    
                    elif data.get("type") == "response.done":
                        print("✅ Response complete")
                        break
                        
                    elif data.get("type") == "session.created":
                        print("✅ Session created successfully")
                        
                    elif data.get("type") == "session.updated":
                        print("✅ Session updated successfully")
                        
                    elif data.get("type") == "input_audio_buffer.speech_started":
                        print("🎤 SPEECH DETECTED: OpenAI detected speech start")
                        
                    elif data.get("type") == "input_audio_buffer.speech_stopped":
                        print("🎤 SPEECH ENDED: OpenAI detected speech end")
                    
                    elif data.get("type") == "error":
                        error_info = data.get("error", {})
                        error_msg = error_info.get("message", "Unknown error")
                        error_code = error_info.get("code", "unknown")
                        print(f"❌ API Error [{error_code}]: {error_msg}")
                        # Don't break on API errors, continue listening
                        
                except json.JSONDecodeError as json_error:
                    consecutive_errors += 1
                    print(f"⚠️ JSON decode error: {json_error}")
                    if consecutive_errors >= max_consecutive_errors:
                        print(f"❌ Too many consecutive JSON errors ({consecutive_errors}), stopping")
                        break
                    continue
                    
                except Exception as message_error:
                    consecutive_errors += 1
                    print(f"⚠️ Message processing error: {message_error}")
                    if consecutive_errors >= max_consecutive_errors:
                        print(f"❌ Too many consecutive message errors ({consecutive_errors}), stopping")
                        break
                    continue
                    
        except Exception as e:
            print(f"❌ Critical error in receive_audio: {e}")
            print("🔄 Attempting to reconnect...")
            # Try to reconnect
            try:
                await self.connect()
                print("✅ Reconnection successful")
            except Exception as reconnect_error:
                print(f"❌ Reconnection failed: {reconnect_error}")
                self.is_running = False
    
    async def run(self):
        """Main run loop"""
        try:
            print("🚀 Starting main run loop...")
            self.is_running = True
            
            print("🎵 Initializing audio...")
            # Initialize audio
            self.init_audio()
            print("✅ Audio initialized!")
            
            print("🔊 Starting playback thread...")
            # Start playback thread
            self.start_playback()
            print("✅ Playback thread started!")
            
            print("🎤 Starting audio capture and receive tasks...")
            print("💬 Ready! Start speaking to the robot...")
            
            # Start audio tasks
            tasks = [
                asyncio.create_task(self.send_audio()),
                asyncio.create_task(self.receive_audio())
            ]
>>>>>>> 7e8af410
            
        need_print = False
        res = 0
        
        if input_cmd == "mp":
            res = client.ChangeMode(RobotMode.kPrepare)
        elif input_cmd == "cel":
            celebration_sequence(client)
        elif input_cmd == "md":
            res = client.ChangeMode(RobotMode.kDamping)
        elif input_cmd == "mw":
            res = client.ChangeMode(RobotMode.kWalking)
        elif input_cmd == 'mc':
            res = client.ChangeMode(RobotMode.kCustom)
        elif input_cmd == "stop":
            x, y, z = 0.0, 0.0, 0.0
            need_print = True
            res = client.Move(x, y, z)
        elif input_cmd == "w":
            x, y, z = 0.8, 0.0, 0.0
            need_print = True
            res = client.Move(x, y, z)
        elif input_cmd == "a":
            x, y, z = 0.0, 0.2, 0.0
            need_print = True
            res = client.Move(x, y, z)
        elif input_cmd == "s":
            x, y, z = -0.2, 0.0, 0.0
            need_print = True
            res = client.Move(x, y, z)
        elif input_cmd == "d":
            x, y, z = 0.0, -0.2, 0.0
            need_print = True
            res = client.Move(x, y, z)
        elif input_cmd == "q":
            x, y, z = 0.0, 0.0, 0.2
            need_print = True
            res = client.Move(x, y, z)
        elif input_cmd == "e":
            x, y, z = 0.0, 0.0, -0.2
            need_print = True
            res = client.Move(x, y, z)
        elif input_cmd == "hd":
            yaw, pitch = 0.0, 1.0
            need_print = True
            res = client.RotateHead(pitch, yaw)
        elif input_cmd == "hu":
            yaw, pitch = 0.0, -0.3
            need_print = True
            res = client.RotateHead(pitch, yaw)
        elif input_cmd == "hr":
            yaw, pitch = -0.785, 0.0
            need_print = True
            res = client.RotateHead(pitch, yaw)
        elif input_cmd == "hl":
            yaw, pitch = 0.785, 0.0
            need_print = True
            res = client.RotateHead(pitch, yaw)
        elif input_cmd == "ho":
            yaw, pitch = 0.0, 0.0
            need_print = True
            res = client.RotateHead(pitch, yaw)
        elif input_cmd == "hand-down":
            tar_posture = Posture()
            tar_posture.position = Position(0.28, -0.25, 0.05)
            tar_posture.orientation = Orientation(0.0, 0.0, 0.0)
            res = client.MoveHandEndEffector(tar_posture, 1000, B1HandIndex.kRightHand)
            time.sleep(0.3)
            r_num = random.randint(0, 2)
            if r_num == 0:
                hand_rock(client)
            elif r_num == 1:
                hand_scissor(client)
            else:
                hand_paper(client)
        elif input_cmd == "hand-up":
            tar_posture = Posture()
            tar_posture.position = Position(0.25, -0.3, 0.25)
            tar_posture.orientation = Orientation(0.0, -1.0, 0.0)
            res = client.MoveHandEndEffector(tar_posture, 1000, B1HandIndex.kRightHand)
            time.sleep(0.3)
            hand_paper(client)
        elif input_cmd == "paper":
            hand_paper(client)
        elif input_cmd == "scissor":
            hand_scissor(client)
        elif input_cmd == "rock":
            hand_rock(client)
        elif input_cmd == "ok":
            hand_ok(client)
        elif input_cmd == "quit" or input_cmd == "exit":
            print("Exiting...")
            break
        
        if need_print:
            print(f"Param: {x} {y} {z}")
            print(f"Head param: {pitch} {yaw}")
        
        if res != 0:
            print(f"Request failed: error = {res}")

async def main():
    if len(sys.argv) < 2:
        print(f"Usage: {sys.argv[0]} networkInterface")
        sys.exit(-1)
    
    load_dotenv(override=True)
    api_key = os.getenv("OPENAI_API_KEY")
    
    if not api_key:
        print("Error: OPENAI_API_KEY not found in .env file")
        return
    
    print("🤖 Initializing robot...")
    ChannelFactory.Instance().Init(0, sys.argv[1])
    
    robot_client = B1LocoClient()
    robot_client.Init()
    
    set_robot_client(robot_client)
    
    robot_client.ChangeMode(RobotMode.kWalking)
    print("✓ Robot initialized in walking mode")
    
    print("\n" + "="*60)
    print("DUAL CONTROL MODE")
    print("="*60)
    print("🎤 VOICE CONTROL: Just speak naturally to control the robot")
    print("⌨️  KEYBOARD CONTROL: Use commands like 'w', 's', 'a', 'd', etc.")
    print("="*60 + "\n")
    
    print("🎤 Starting voice agent...")
    agent = VoiceAgent(
        api_key=api_key,
        extra_tools_registry=ROBOT_TOOLS_REGISTRY,
        extra_tools_definitions=ROBOT_TOOLS_DEFINITIONS
    )
    
    try:
        voice_task = asyncio.create_task(agent.run())
        keyboard_task = asyncio.create_task(keyboard_control_loop(robot_client))
        
        await asyncio.gather(voice_task, keyboard_task, return_exceptions=True)
        
    except KeyboardInterrupt:
        print("\n⏹  Stopping...")
    except Exception as e:
        print(f"\n❌ Error: {e}")
    finally:
        robot_client.Move(0.0, 0.0, 0.0)
        await agent.cleanup()
        print("✓ Shutdown complete")

if __name__ == "__main__":
    asyncio.run(main())<|MERGE_RESOLUTION|>--- conflicted
+++ resolved
@@ -3,516 +3,108 @@
 import os
 import time
 import random
+
 sys.path.insert(0, '../..')
-from booster_robotics_sdk_python import B1LocoClient, ChannelFactory, RobotMode, B1HandIndex, Position, Orientation, Posture, DexterousFingerParameter, GripperMotionParameter, GripperControlMode, Frame, Transform, GetModeResponse
+from booster_robotics_sdk_python import (
+    B1LocoClient, ChannelFactory, RobotMode, B1HandIndex,
+    Position, Orientation, Posture
+)
 from dotenv import load_dotenv
 from agent import VoiceAgent
 from robot_tools import ROBOT_TOOLS_REGISTRY, ROBOT_TOOLS_DEFINITIONS, set_robot_client
 
+
+# ---------------------------
+# Hand poses / gestures
+# ---------------------------
 def hand_rock(client: B1LocoClient):
+    from booster_robotics_sdk_python import DexterousFingerParameter
     finger_params = []
     for i in range(6):
-        finger_param = DexterousFingerParameter()
-        finger_param.seq = 5 if i == 5 else i
-        finger_param.angle = 0
-        finger_param.force = 200
-        finger_param.speed = 800
-        finger_params.append(finger_param)
-    client.ControlDexterousHand(finger_params, B1HandIndex.kRightHand)
+        p = DexterousFingerParameter()
+        p.seq = 5 if i == 5 else i
+        p.angle = 0
+        p.force = 200
+        p.speed = 800
+        finger_params.append(p)
+    client.ControlDexterousHand(finger_params, B1HandIndex.kRightHand)
+
 
 def hand_scissor(client: B1LocoClient):
+    from booster_robotics_sdk_python import DexterousFingerParameter
     angles = [0, 0, 1000, 1000, 0, 0]
     finger_params = []
     for i, angle in enumerate(angles):
-        finger_param = DexterousFingerParameter()
-        finger_param.seq = 5 if i == 5 else i
-        finger_param.angle = angle
-        finger_param.force = 200
-        finger_param.speed = 800
-        finger_params.append(finger_param)
-    client.ControlDexterousHand(finger_params, B1HandIndex.kRightHand)
-
-<<<<<<< HEAD
+        p = DexterousFingerParameter()
+        p.seq = 5 if i == 5 else i
+        p.angle = angle
+        p.force = 200
+        p.speed = 800
+        finger_params.append(p)
+    client.ControlDexterousHand(finger_params, B1HandIndex.kRightHand)
+
+
 def hand_paper(client: B1LocoClient):
+    from booster_robotics_sdk_python import DexterousFingerParameter
     finger_params = []
     for i in range(6):
-        finger_param = DexterousFingerParameter()
-        finger_param.seq = 5 if i == 5 else i
-        finger_param.angle = 1000
-        finger_param.force = 200
-        finger_param.speed = 800
-        finger_params.append(finger_param)
-    client.ControlDexterousHand(finger_params, B1HandIndex.kRightHand)
+        p = DexterousFingerParameter()
+        p.seq = 5 if i == 5 else i
+        p.angle = 1000
+        p.force = 200
+        p.speed = 800
+        finger_params.append(p)
+    client.ControlDexterousHand(finger_params, B1HandIndex.kRightHand)
+
 
 def hand_ok(client: B1LocoClient):
+    from booster_robotics_sdk_python import DexterousFingerParameter
     angles = [1000, 1000, 1000, 500, 400, 350]
     finger_params = []
     for i, angle in enumerate(angles):
-        finger_param = DexterousFingerParameter()
-        finger_param.seq = 5 if i == 5 else i
-        finger_param.angle = angle
-        finger_param.force = 200
-        finger_param.speed = 800
-        finger_params.append(finger_param)
-    client.ControlDexterousHand(finger_params, B1HandIndex.kRightHand)
+        p = DexterousFingerParameter()
+        p.seq = 5 if i == 5 else i
+        p.angle = angle
+        p.force = 200
+        p.speed = 800
+        finger_params.append(p)
+    client.ControlDexterousHand(finger_params, B1HandIndex.kRightHand)
+
 
 def celebration_sequence(client: B1LocoClient):
-    left_posture = Posture()
-    left_posture.position = Position(0.3, 0.3, 0.4)
-    left_posture.orientation = Orientation(0.0, 0.0, 0.0)
-    client.MoveHandEndEffector(left_posture, 1000, B1HandIndex.kLeftHand)
-    
-    right_posture = Posture()
-    right_posture.position = Position(0.3, -0.3, 0.4)
-    right_posture.orientation = Orientation(0.0, 0.0, 0.0)
-    client.MoveHandEndEffector(right_posture, 1000, B1HandIndex.kRightHand)
-    
+    left = Posture()
+    left.position = Position(0.3, 0.3, 0.4)
+    left.orientation = Orientation(0.0, 0.0, 0.0)
+    client.MoveHandEndEffector(left, 1000, B1HandIndex.kLeftHand)
+
+    right = Posture()
+    right.position = Position(0.3, -0.3, 0.4)
+    right.orientation = Orientation(0.0, 0.0, 0.0)
+    client.MoveHandEndEffector(right, 1000, B1HandIndex.kRightHand)
+
     time.sleep(1.0)
     client.Move(0.8, 0.0, 0.0)
     time.sleep(1.0)
     client.Move(0.0, 0.0, 0.0)
 
+
+# ---------------------------
+# Keyboard control loop
+# ---------------------------
 async def keyboard_control_loop(client: B1LocoClient):
-    x, y, z, yaw, pitch = 0.0, 0.0, 0.0, 0.0, 0.0
-=======
-    def test_audio_device(self, device_index: int, is_input: bool = True) -> bool:
-        """Test if an audio device can be opened successfully"""
-        try:
-            # First try the preferred rate
-            preferred_rate = self.input_sample_rate if is_input else self.output_sample_rate
-            
-            # Get device info to check max channels
-            device_info = self.audio.get_device_info_by_index(device_index)
-            max_channels = device_info['maxInputChannels'] if is_input else device_info['maxOutputChannels']
-            
-            # Try different channel counts if 1 channel doesn't work
-            for test_channels in [1, 2, max_channels]:
-                if test_channels <= max_channels:
-                    try:
-                        kwargs = {
-                            'format': FORMAT,
-                            'channels': test_channels,
-                            'rate': preferred_rate,
-                            'frames_per_buffer': CHUNK
-                        }
-                        
-                        if is_input:
-                            kwargs['input'] = True
-                            kwargs['input_device_index'] = device_index
-                        else:
-                            kwargs['output'] = True
-                            kwargs['output_device_index'] = device_index
-                        
-                        test_stream = self.audio.open(**kwargs)
-                        test_stream.close()
-                        return True
-                    except Exception:
-                        continue
-            return False
-        except Exception as e:
-            # If preferred rate fails, try device's default rate with different channel counts
-            try:
-                device_info = self.audio.get_device_info_by_index(device_index)
-                default_rate = int(device_info['defaultSampleRate'])
-                max_channels = device_info['maxInputChannels'] if is_input else device_info['maxOutputChannels']
-                
-                # Try different channel counts with default rate
-                for test_channels in [1, 2, max_channels]:
-                    if test_channels <= max_channels:
-                        try:
-                            kwargs = {
-                                'format': FORMAT,
-                                'channels': test_channels,
-                                'rate': default_rate,
-                                'frames_per_buffer': CHUNK
-                            }
-                            
-                            if is_input:
-                                kwargs['input'] = True
-                                kwargs['input_device_index'] = device_index
-                            else:
-                                kwargs['output'] = True
-                                kwargs['output_device_index'] = device_index
-                            
-                            test_stream = self.audio.open(**kwargs)
-                            test_stream.close()
-                            return True
-                        except Exception:
-                            continue
-                return False
-            except Exception as e2:
-                print(f"Device {device_index} test failed: {e2}")
-                return False
-    
-    def find_best_audio_devices(self):
-        """Find the best working audio devices for the robot"""
-        print("Finding best audio devices...")
-        
-        # Test output devices (speakers)
-        output_candidates = [0, 38, 33]  # USB Audio, default, pulse
-        self.output_device_index = None
-        self.output_sample_rate = 24000  # Default
-        
-        for device_id in output_candidates:
-            print(f"Testing output device {device_id}...")
-            supported_rates, default_rate = self.get_device_supported_rates(device_id, is_input=False)
-            print(f"  Supported rates: {supported_rates}")
-            print(f"  Default rate: {default_rate}")
-            
-            # Try to use 24kHz first, then fall back to device default
-            if 24000 in supported_rates:
-                self.output_sample_rate = 24000
-                self.output_device_index = device_id
-                print(f"✓ Selected output device {device_id} at 24kHz")
-                break
-            elif default_rate in supported_rates:
-                self.output_sample_rate = default_rate
-                self.output_device_index = device_id
-                print(f"✓ Selected output device {device_id} at {default_rate}Hz")
-                break
-        
-        if self.output_device_index is None:
-            raise Exception("No working audio output device found!")
-        
-        # Test input devices (microphone)
-        input_candidates = [33, 27, 0]  # pulse, default, USB mic
-        self.input_device_index = None
-        self.input_sample_rate = 24000  # Default
-        
-        for device_id in input_candidates:
-            print(f"Testing input device {device_id}...")
-            supported_rates, default_rate = self.get_device_supported_rates(device_id, is_input=True)
-            print(f"  Supported rates: {supported_rates}")
-            print(f"  Default rate: {default_rate}")
-            
-            # Try to use 24kHz first, then fall back to device default
-            if 24000 in supported_rates:
-                self.input_sample_rate = 24000
-                self.input_device_index = device_id
-                print(f"✓ Selected input device {device_id} at 24kHz")
-                break
-            elif default_rate in supported_rates:
-                self.input_sample_rate = default_rate
-                self.input_device_index = device_id
-                print(f"✓ Selected input device {device_id} at {default_rate}Hz")
-                break
-        
-        if self.input_device_index is None:
-            raise Exception("No working audio input device found!")
-        
-        print(f"\nFinal configuration:")
-        print(f"  Output: Device {self.output_device_index} at {self.output_sample_rate}Hz")
-        print(f"  Input: Device {self.input_device_index} at {self.input_sample_rate}Hz")
-    
-    def resample_audio(self, audio_data, from_rate, to_rate):
-        """Resample audio data from one sample rate to another"""
-        if from_rate == to_rate:
-            return audio_data
-        
-        # Convert bytes to numpy array
-        audio_array = np.frombuffer(audio_data, dtype=np.int16)
-        
-        # Calculate resampling ratio
-        ratio = to_rate / from_rate
-        
-        # Resample using scipy
-        resampled = signal.resample(audio_array, int(len(audio_array) * ratio))
-        
-        # Convert back to int16 and bytes
-        resampled_int16 = resampled.astype(np.int16)
-        return resampled_int16.tobytes()
-    
-    def needs_resampling(self):
-        """Check if we need sample rate conversion"""
-        return (self.input_sample_rate != 24000 or self.output_sample_rate != 24000)
-    
-    def init_audio(self):
-        """Initialize audio streams with robot's audio devices"""
-        print("Initializing audio streams...")
-        
-        # Find best devices if not specified
-        if self.output_device_index is None or self.input_device_index is None:
-            self.find_best_audio_devices()
-        
-        # Initialize input stream (microphone)
-        input_kwargs = {
-            'format': FORMAT,
-            'channels': CHANNELS,
-            'rate': self.input_sample_rate,
-            'input': True,
-            'frames_per_buffer': CHUNK
-        }
-        
-        if self.input_device_index is not None:
-            input_kwargs['input_device_index'] = self.input_device_index
-            print(f"Using audio input device {self.input_device_index}")
-        else:
-            print("Using default audio input device")
-        
-        try:
-            self.input_stream = self.audio.open(**input_kwargs)
-            print("✓ Input stream initialized")
-        except Exception as e:
-            print(f"Failed to initialize audio input: {e}")
-            raise
-        
-        # Initialize output stream (robot's speakers)
-        output_kwargs = {
-            'format': FORMAT,
-            'channels': CHANNELS,
-            'rate': self.output_sample_rate,
-            'output': True,
-            'frames_per_buffer': CHUNK
-        }
-        
-        if self.output_device_index is not None:
-            output_kwargs['output_device_index'] = self.output_device_index
-            print(f"Using audio output device {self.output_device_index}")
-        else:
-            print("Using default audio output device")
-        
-        try:
-            self.output_stream = self.audio.open(**output_kwargs)
-            print("✓ Output stream initialized")
-            print("Audio streams initialized successfully!")
-        except Exception as e:
-            print(f"Failed to initialize audio output: {e}")
-            raise
-        
-    async def send_audio(self):
-        """Capture audio from microphone and send to API"""
-        try:
-            chunk_count = 0
-            volume_history = []
-            consecutive_errors = 0
-            max_consecutive_errors = 10
-            
-            print("🎤 Starting audio capture monitoring...")
-            print("📊 Audio Level Monitor (speak to see levels change):")
-            print("   Level: ████████████████████ (0-100)")
-            print("   " + "="*50)
-            
-            while self.is_running:
-                try:
-                    # Read audio from microphone with timeout handling
-                    audio_data = self.input_stream.read(CHUNK, exception_on_overflow=False)
-                    
-                    # Check if audio has any significant volume (not just silence)
-                    audio_array = np.frombuffer(audio_data, dtype=np.int16)
-                    volume = np.sqrt(np.mean(audio_array**2))
-                    
-                    # Normalize to 0-100 scale
-                    normalized_volume = min(100, (volume / 32767) * 100)
-                    
-                    # Add to history for smoothing
-                    volume_history.append(normalized_volume)
-                    if len(volume_history) > 10:
-                        volume_history.pop(0)
-                    
-                    # Calculate smoothed volume
-                    smoothed_volume = np.mean(volume_history)
-                    
-                    # Create visual bar
-                    bar_length = int(smoothed_volume / 5)  # 20 chars max
-                    bar = "█" * bar_length + "░" * (20 - bar_length)
-                    
-                    # Show level every 10 chunks to avoid spam
-                    if chunk_count % 10 == 0:
-                        print(f"\r   Level: {bar} ({smoothed_volume:5.1f})", end="", flush=True)
-                    
-                    # Debug: Print when we detect significant audio input
-                    if volume > 100:  # Threshold for detecting speech
-                        print(f"\n🎤 SPEECH DETECTED: Volume={volume:.0f}, Chunk={chunk_count}")
-                    
-                    # Resample if needed
-                    if self.needs_resampling() and self.input_sample_rate != 24000:
-                        try:
-                            audio_data = self.resample_audio(audio_data, self.input_sample_rate, 24000)
-                        except Exception as resample_error:
-                            print(f"\n⚠️ Resampling error: {resample_error}")
-                            continue
-                    
-                    # Encode to base64
-                    try:
-                        audio_b64 = base64.b64encode(audio_data).decode('utf-8')
-                    except Exception as encode_error:
-                        print(f"\n⚠️ Base64 encoding error: {encode_error}")
-                        continue
-                    
-                    # Send to API
-                    try:
-                        message = {
-                            "type": "input_audio_buffer.append",
-                            "audio": audio_b64
-                        }
-                        await self.ws.send(json.dumps(message))
-                        chunk_count += 1
-                        consecutive_errors = 0  # Reset error counter on success
-                    except Exception as send_error:
-                        consecutive_errors += 1
-                        print(f"\n⚠️ WebSocket send error: {send_error}")
-                        if consecutive_errors >= max_consecutive_errors:
-                            print(f"❌ Too many consecutive send errors ({consecutive_errors}), stopping audio capture")
-                            break
-                        await asyncio.sleep(0.1)
-                        continue
-                    
-                except Exception as read_error:
-                    consecutive_errors += 1
-                    if "Input overflowed" in str(read_error):
-                        # This is normal, just continue
-                        consecutive_errors = 0
-                        continue
-                    else:
-                        print(f"\n⚠️ Microphone read error: {read_error}")
-                        if consecutive_errors >= max_consecutive_errors:
-                            print(f"❌ Too many consecutive read errors ({consecutive_errors}), stopping audio capture")
-                            break
-                        # Add a small delay before retrying
-                        await asyncio.sleep(0.1)
-                        continue
-                
-                # Small delay to prevent overwhelming the API
-                await asyncio.sleep(0.01)
-                
-        except Exception as e:
-            print(f"❌ Critical error in send_audio: {e}")
-            print("🔄 Attempting to recover...")
-            # Try to recover by reinitializing audio
-            try:
-                if self.input_stream:
-                    self.input_stream.stop_stream()
-                    self.input_stream.close()
-                self.init_audio()
-                print("✅ Audio recovery successful")
-            except Exception as recovery_error:
-                print(f"❌ Audio recovery failed: {recovery_error}")
-                self.is_running = False
->>>>>>> 7e8af410
-    
+    x = y = z = 0.0
+    yaw = pitch = 0.0
+
     while True:
         await asyncio.sleep(0.01)
         input_cmd = await asyncio.to_thread(input)
         input_cmd = input_cmd.strip()
-        
-<<<<<<< HEAD
         if not input_cmd:
             continue
-=======
-        self.playback_thread = threading.Thread(target=playback_worker, daemon=True)
-        self.playback_thread.start()
-    
-    async def receive_audio(self):
-        """Receive audio from API and add to playback buffer"""
-        try:
-            message_count = 0
-            consecutive_errors = 0
-            max_consecutive_errors = 5
-            
-            async for message in self.ws:
-                try:
-                    data = json.loads(message)
-                    message_count += 1
-                    consecutive_errors = 0  # Reset error counter on success
-                    
-                    # Debug: Print all message types we receive
-                    msg_type = data.get("type", "unknown")
-                    print(f"📡 WEBSOCKET: Received {msg_type} (message #{message_count})")
-                    
-                    if data.get("type") == "response.audio.delta":
-                        # Decode base64 audio
-                        try:
-                            audio_b64 = data["audio"]
-                            audio_data = base64.b64decode(audio_b64)
-                            
-                            # Add to playback buffer
-                            with self.buffer_lock:
-                                self.output_buffer.append(audio_data)
-                            
-                            print(f"🎵 AUDIO RECEIVED: Added {len(audio_data)} bytes to playback buffer")
-                        except Exception as audio_error:
-                            print(f"⚠️ Audio processing error: {audio_error}")
-                            continue
-                    
-                    elif data.get("type") == "response.done":
-                        print("✅ Response complete")
-                        break
-                        
-                    elif data.get("type") == "session.created":
-                        print("✅ Session created successfully")
-                        
-                    elif data.get("type") == "session.updated":
-                        print("✅ Session updated successfully")
-                        
-                    elif data.get("type") == "input_audio_buffer.speech_started":
-                        print("🎤 SPEECH DETECTED: OpenAI detected speech start")
-                        
-                    elif data.get("type") == "input_audio_buffer.speech_stopped":
-                        print("🎤 SPEECH ENDED: OpenAI detected speech end")
-                    
-                    elif data.get("type") == "error":
-                        error_info = data.get("error", {})
-                        error_msg = error_info.get("message", "Unknown error")
-                        error_code = error_info.get("code", "unknown")
-                        print(f"❌ API Error [{error_code}]: {error_msg}")
-                        # Don't break on API errors, continue listening
-                        
-                except json.JSONDecodeError as json_error:
-                    consecutive_errors += 1
-                    print(f"⚠️ JSON decode error: {json_error}")
-                    if consecutive_errors >= max_consecutive_errors:
-                        print(f"❌ Too many consecutive JSON errors ({consecutive_errors}), stopping")
-                        break
-                    continue
-                    
-                except Exception as message_error:
-                    consecutive_errors += 1
-                    print(f"⚠️ Message processing error: {message_error}")
-                    if consecutive_errors >= max_consecutive_errors:
-                        print(f"❌ Too many consecutive message errors ({consecutive_errors}), stopping")
-                        break
-                    continue
-                    
-        except Exception as e:
-            print(f"❌ Critical error in receive_audio: {e}")
-            print("🔄 Attempting to reconnect...")
-            # Try to reconnect
-            try:
-                await self.connect()
-                print("✅ Reconnection successful")
-            except Exception as reconnect_error:
-                print(f"❌ Reconnection failed: {reconnect_error}")
-                self.is_running = False
-    
-    async def run(self):
-        """Main run loop"""
-        try:
-            print("🚀 Starting main run loop...")
-            self.is_running = True
-            
-            print("🎵 Initializing audio...")
-            # Initialize audio
-            self.init_audio()
-            print("✅ Audio initialized!")
-            
-            print("🔊 Starting playback thread...")
-            # Start playback thread
-            self.start_playback()
-            print("✅ Playback thread started!")
-            
-            print("🎤 Starting audio capture and receive tasks...")
-            print("💬 Ready! Start speaking to the robot...")
-            
-            # Start audio tasks
-            tasks = [
-                asyncio.create_task(self.send_audio()),
-                asyncio.create_task(self.receive_audio())
-            ]
->>>>>>> 7e8af410
-            
+
         need_print = False
         res = 0
-        
+
         if input_cmd == "mp":
             res = client.ChangeMode(RobotMode.kPrepare)
         elif input_cmd == "cel":
@@ -521,8 +113,9 @@
             res = client.ChangeMode(RobotMode.kDamping)
         elif input_cmd == "mw":
             res = client.ChangeMode(RobotMode.kWalking)
-        elif input_cmd == 'mc':
+        elif input_cmd == "mc":
             res = client.ChangeMode(RobotMode.kCustom)
+
         elif input_cmd == "stop":
             x, y, z = 0.0, 0.0, 0.0
             need_print = True
@@ -551,6 +144,7 @@
             x, y, z = 0.0, 0.0, -0.2
             need_print = True
             res = client.Move(x, y, z)
+
         elif input_cmd == "hd":
             yaw, pitch = 0.0, 1.0
             need_print = True
@@ -571,11 +165,12 @@
             yaw, pitch = 0.0, 0.0
             need_print = True
             res = client.RotateHead(pitch, yaw)
+
         elif input_cmd == "hand-down":
-            tar_posture = Posture()
-            tar_posture.position = Position(0.28, -0.25, 0.05)
-            tar_posture.orientation = Orientation(0.0, 0.0, 0.0)
-            res = client.MoveHandEndEffector(tar_posture, 1000, B1HandIndex.kRightHand)
+            tar = Posture()
+            tar.position = Position(0.28, -0.25, 0.05)
+            tar.orientation = Orientation(0.0, 0.0, 0.0)
+            res = client.MoveHandEndEffector(tar, 1000, B1HandIndex.kRightHand)
             time.sleep(0.3)
             r_num = random.randint(0, 2)
             if r_num == 0:
@@ -584,13 +179,15 @@
                 hand_scissor(client)
             else:
                 hand_paper(client)
+
         elif input_cmd == "hand-up":
-            tar_posture = Posture()
-            tar_posture.position = Position(0.25, -0.3, 0.25)
-            tar_posture.orientation = Orientation(0.0, -1.0, 0.0)
-            res = client.MoveHandEndEffector(tar_posture, 1000, B1HandIndex.kRightHand)
+            tar = Posture()
+            tar.position = Position(0.25, -0.3, 0.25)
+            tar.orientation = Orientation(0.0, -1.0, 0.0)
+            res = client.MoveHandEndEffector(tar, 1000, B1HandIndex.kRightHand)
             time.sleep(0.3)
             hand_paper(client)
+
         elif input_cmd == "paper":
             hand_paper(client)
         elif input_cmd == "scissor":
@@ -599,60 +196,59 @@
             hand_rock(client)
         elif input_cmd == "ok":
             hand_ok(client)
-        elif input_cmd == "quit" or input_cmd == "exit":
+        elif input_cmd in ("quit", "exit"):
             print("Exiting...")
             break
-        
+
         if need_print:
             print(f"Param: {x} {y} {z}")
             print(f"Head param: {pitch} {yaw}")
-        
+
         if res != 0:
             print(f"Request failed: error = {res}")
 
+
+# ---------------------------
+# Main
+# ---------------------------
 async def main():
     if len(sys.argv) < 2:
         print(f"Usage: {sys.argv[0]} networkInterface")
         sys.exit(-1)
-    
+
     load_dotenv(override=True)
     api_key = os.getenv("OPENAI_API_KEY")
-    
     if not api_key:
         print("Error: OPENAI_API_KEY not found in .env file")
         return
-    
+
     print("🤖 Initializing robot...")
     ChannelFactory.Instance().Init(0, sys.argv[1])
-    
     robot_client = B1LocoClient()
     robot_client.Init()
-    
     set_robot_client(robot_client)
-    
+
     robot_client.ChangeMode(RobotMode.kWalking)
     print("✓ Robot initialized in walking mode")
-    
+
     print("\n" + "="*60)
     print("DUAL CONTROL MODE")
     print("="*60)
     print("🎤 VOICE CONTROL: Just speak naturally to control the robot")
     print("⌨️  KEYBOARD CONTROL: Use commands like 'w', 's', 'a', 'd', etc.")
     print("="*60 + "\n")
-    
+
     print("🎤 Starting voice agent...")
     agent = VoiceAgent(
         api_key=api_key,
         extra_tools_registry=ROBOT_TOOLS_REGISTRY,
         extra_tools_definitions=ROBOT_TOOLS_DEFINITIONS
     )
-    
+
     try:
         voice_task = asyncio.create_task(agent.run())
         keyboard_task = asyncio.create_task(keyboard_control_loop(robot_client))
-        
         await asyncio.gather(voice_task, keyboard_task, return_exceptions=True)
-        
     except KeyboardInterrupt:
         print("\n⏹  Stopping...")
     except Exception as e:
@@ -662,5 +258,6 @@
         await agent.cleanup()
         print("✓ Shutdown complete")
 
+
 if __name__ == "__main__":
     asyncio.run(main())